--- conflicted
+++ resolved
@@ -49,15 +49,9 @@
 CORRECT_JSONS = os.path.join(PWD, "src", "correct_jsons.py")
 DOWNLOAD_FOLDER = os.path.join(PWD, "raw")
 NDA_AWS_TOKEN_MAKER = os.path.join(PWD, "src", "nda_aws_token_maker.py")
-<<<<<<< HEAD
-SERIES_TABLE_PARSER = os.path.join(PWD, "src", "good_bad_series_parser.py")
-SPREADSHEET_DOWNLOAD = os.path.join(PWD, "spreadsheets",
-                                    "ABCD_good_and_bad_series_table.csv")
-=======
 
 SERIES_TABLE_PARSER = os.path.join(PWD, "src", "aws_downloader.py")
 SPREADSHEET_DOWNLOAD = os.path.join(PWD, "spreadsheets", "ABCD_good_and_bad_series_table.csv")
->>>>>>> e35dbdb8
 SPREADSHEET_QC = os.path.join(PWD, "spreadsheets", "abcd_fastqc01.txt")
 TEMP_FILES_DIR = os.path.join(PWD, "temp")
 UNPACK_AND_SETUP = os.path.join(PWD, "src", "unpack_and_setup.sh")
@@ -615,18 +609,12 @@
     with downloaded NDA data.
     :return: N/A
     """
-<<<<<<< HEAD
-    subprocess.check_call(("python3", SERIES_TABLE_PARSER, cli_args.download, 
-                           SPREADSHEET_DOWNLOAD))
-=======
     subprocess.check_call(("python3", "--version"))
-    print(cli_args.modalities)
     subprocess.check_call(("python3", 
                             SERIES_TABLE_PARSER,
                             "--download-dir", cli_args.download, 
                             "--subject-list", cli_args.subject_list,
                             "--modalities", ','.join(cli_args.modalities)))
->>>>>>> e35dbdb8
 
 
 def unpack_and_setup(cli_args):
@@ -638,36 +626,6 @@
     --output, --download, --temp, and --remove.
     :return: N/A
     """
-<<<<<<< HEAD
-    for subject in os.scandir(cli_args.download):
-        if subject.is_dir():
-            for session_dir in os.scandir(subject.path):
-                if session_dir.is_dir():
-                    for tgz in os.scandir(session_dir.path):
-                        if tgz:
-
-                            # Get session ID from some (arbitrary) .tgz file in
-                            # session folder
-                            session_name = tgz.name.split("_")[1]
-
-                            # Unpack/setup the data for this subject/session
-                            subprocess.check_call((UNPACK_AND_SETUP,
-                                                   subject.name,
-                                                   "ses-" + session_name,
-                                                   session_dir.path,
-                                                   cli_args.output,
-                                                   cli_args.temp,
-                                                   cli_args.fsl_dir,
-                                                   cli_args.mre_dir))
-
-                            # If user said to, delete all the raw downloaded
-                            # files for each subject after that subject's data
-                            # has been converted and copied
-                            if cli_args.remove:
-                                shutil.rmtree(os.path.join(cli_args.download,
-                                                           subject.name))
-                            break
-=======
 
     if args.subject_list:
         f = open(args.subject_list, 'r')
@@ -736,7 +694,6 @@
                                     shutil.rmtree(os.path.join(args.download,
                                                                subject.name))
                                 break
->>>>>>> e35dbdb8
 
 
 def correct_jsons(cli_args):
