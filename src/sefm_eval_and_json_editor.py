#! /usr/bin/env python3

import os, sys, glob, argparse, subprocess, socket, operator, shutil, json
<<<<<<< HEAD
from bids.layout import BIDSLayout
=======
from bids import BIDSLayout
>>>>>>> 2ba17d51
from itertools import product
import nibabel as nib
import numpy as np

os.environ['FSLOUTPUTTYPE'] = 'NIFTI_GZ'

# Last modified
last_modified = "Created by Anders Perrone 3/21/2017. Last modified 13/01/2019"

# Program description
prog_descrip =  """%(prog)s: sefm_eval pairs each of the pos/neg sefm and returns the pair that is most representative
                   of the average by calculating the eta squared value for each sefm pair to the average sefm.""" + last_modified

# Path to abcd2bids/src, which contains compiled MATLAB ETA squared function; added
# by Greg 2019-06-10 & updated 2019-11-07
ETA_DIR = os.path.dirname(os.path.abspath(__file__))

def read_bids_layout(layout, subject_list=None, collect_on_subject=False):
    """
    :param bids_input: path to input bids folder
    :param subject_list: a list of subject ids to filter on
    :param collect_on_subject: collapses all sessions, for cases with
    non-longitudinal data spread across scan sessions.
    """

    subjects = layout.get_subjects()

    # filter subject list
    if isinstance(subject_list, list):
        subjects = [s for s in subjects if s in subject_list]
    elif isinstance(subject_list, dict):
        subjects = [s for s in subjects if s in subject_list.keys()]

    subsess = []
    # filter session list
    for s in subjects:
        sessions = layout.get_sessions(subject=s)
        if not sessions:
            subsess += [(s, 'session')]
        elif collect_on_subject:
            subsess += [(s, sessions)]
        else:
            subsess += list(product([s], sessions))

    assert len(subsess), 'bids data not found for participants. If labels ' \
            'were provided, check the participant labels for errors.  ' \
            'Otherwise check that the bids folder provided is correct.'

    return subsess


def eta_squared(inputIm, refIm):
    # replace the matlab code - could be done
    # with either fslstats, simpleitk, or nibabel
    # nibabel is already in use, so stick with that
    # Note that this gives a slightly different
    # answer to eta_squared.m, at least on my
    # matlab version. Difference is due to matlab
    # using int16 arithmetic some of the time.
    # comes out the same when forced to double.
    im1 = nib.load(refIm)
    im2 = nib.load(inputIm)
    imdat1 = im1.get_fdata()
    imdat2 = im2.get_fdata()

    mn1 = imdat1.mean()
    mn2 = imdat2.mean()
    grandmean = (mn1 + mn2)/2
    MWithin = (imdat1 + imdat2)/2
    ssWithin = np.sum(np.square(imdat1 - MWithin)) + np.sum(np.square(imdat2 - MWithin))
    ssTot =  np.sum(np.square(imdat1 - grandmean)) + np.sum(np.square(imdat2 - grandmean))
    return 1-ssWithin/ssTot

    
def sefm_select(layout, subject, sessions, base_temp_dir, fsl_dir, mre_dir,
                debug=False):
    pos = 'PA'
    neg = 'AP'

    # Add trailing slash to fsl_dir variable if it's not present
    if fsl_dir[-1] is not "/":
        fsl_dir += "/"

    # Make a temporary working directory
    temp_dir = os.path.join(base_temp_dir, subject + '_eta_temp')
    try:
        os.mkdir(temp_dir)
    except:
        print(temp_dir + " already exists")
        pass

    print("Pairing for subject " + subject + ": " + subject + ", " + sessions)
    pos_func_fmaps = layout.get(subject=subject, session=sessions, datatype='fmap', acquisitionuisition='func', dir=pos, extension='.nii.gz')
    neg_func_fmaps = layout.get(subject=subject, session=sessions, datatype='fmap', acquisitionuisition='func', dir=neg, extension='.nii.gz')
    list_pos = [x.filename for x in pos_func_fmaps]
    list_neg = [y.filename for y in neg_func_fmaps]

#    fmap = layout.get(subject=subject, session=sessions, datatype='fmap', acquisitionuisition='func', extension='.nii.gz')
#    if len(fmap):
#        list_pos = [x.filename for i, x in enumerate(fmap) if 'dir-PA' in x.filename]
#        list_neg = [x.filename for i, x in enumerate(fmap) if 'dir-AP' in x.filename]
    
    try:
        len(list_pos) == len(list_neg)
    except:
        print("ERROR in SEFM select: There are a mismatched number of SEFMs. This should never happen!")
    
    pairs = []
    for pair in zip(list_pos, list_neg):
        pairs.append(pair)
    
    pos_ref = pairs[0][0]
    neg_ref = pairs[0][1]
    
    print("Aligning SEFMs and creating template")
    for i, pair in enumerate(pairs):
        pos_input = pair[0]
        neg_input = pair[1]
        for pedir,ref,flirt_in in [(pos,pos_ref,pos_input),(neg,neg_ref,neg_input)]:
            out = os.path.join(temp_dir,'init_' + pedir + '_reg_' + str(i) + '.nii.gz')
            cmd = [fsl_dir + 'flirt', '-in', flirt_in, '-ref', ref, '-dof', str(6), '-out', out]
            subprocess.run(cmd, stdout=subprocess.DEVNULL, env=os.environ)

    # Average the pos/neg SEFMs after alignment
    
    # First sum all of the images together
    for pedir in [pos,neg]:
        sum_cmd = [os.path.join(fsl_dir,'fslmaths'), os.path.join(temp_dir,'init_' + pedir + '_reg_0.nii.gz')]
        for i in range(1,len(pairs)):
            sum_cmd += ['-add', os.path.join(temp_dir,'init_' + pedir + '_reg_' + str(i) + '.nii.gz')]
        sum_cmd += [os.path.join(temp_dir, pedir + '_sum.nii.gz')]
        subprocess.run(sum_cmd, env=os.environ)

    # Divide the sum by the number of pos/neg SEFMs to get the average
    num_sefm = len(pairs)
    for pedir in [pos,neg]:
        avg_cmd = [os.path.join(fsl_dir, 'fslmaths'), os.path.join(temp_dir, pedir + '_sum.nii.gz'), '-div', str(num_sefm), os.path.join(temp_dir,pedir + '_mean.nii.gz')]
        subprocess.run(avg_cmd, env=os.environ)
    
    print("Computing ETA squared value for each image to the template")
    
    # Calculate the eta squared value of each aligned image to the average and return the pair with the highest average
    #avg_eta_dict = {}
    min_eta_dict = {}
    for i, pair in enumerate(pairs):
        eta_list = []
        for pedir,image in [(pos,pair[0]),(neg,pair[1])]:
            eta = eta_squared(os.path.join(temp_dir,'init_' + pedir + '_reg_' + str(i) + '.nii.gz'), os.path.join(temp_dir,pedir + '_mean.nii.gz'))
            print(image + " eta value = " + str(eta))
            eta_list.append(eta)
        # instead of finding the average between eta values between pairs. Take the pair with the highest lowest eta value.
        min_eta = min(eta_list)
        min_eta_dict[pair] = min_eta
    best_pos, best_neg = max(min_eta_dict, key=min_eta_dict.get)
    print(best_pos)
    print(best_neg)

    # Add metadata
<<<<<<< HEAD
    func_list = [x.path for x in layout.get(subject=subject, session=sessions, datatype='func', extension='nii.gz')]
    anat_list = [x.path for x in layout.get(subject=subject, session=sessions, datatype='anat', extension='nii.gz')]
=======
    func_list = [x.filename for x in layout.get(subject=subject, session=sessions, datatype='func', extension='.nii.gz')]
    anat_list = [x.filename for x in layout.get(subject=subject, session=sessions, datatype='anat', extension='.nii.gz')]
>>>>>>> 2ba17d51
    for pair in pairs:
        pos_nifti = pair[0]
        neg_nifti = pair[1]
        pos_json = pos_nifti.replace(".nii.gz", ".json")
        neg_json = neg_nifti.replace(".nii.gz", ".json")
        insert_edit_json(pos_json, "PhaseEncodingDirection", "j")
        insert_edit_json(neg_json, "PhaseEncodingDirection", "j-")
        
        if pair == (best_pos, best_neg):
            insert_edit_json(pos_json, "IntendedFor", anat_list + func_list)
            insert_edit_json(neg_json, "IntendedFor", anat_list + func_list)
        else:
            insert_edit_json(pos_json, "IntendedFor", [])
            insert_edit_json(neg_json, "IntendedFor", [])
    
    # Delete the temp directory containing all the intermediate images
    if not debug:
        rm_cmd = ['rm', '-rf', temp_dir]
        subprocess.run(rm_cmd, env=os.environ)
    
    print("Success! Best SEFM pair has been chosen and linked in " + subject + "'s nifti directory.")
    
    return best_pos, best_neg


def seperate_concatenated_fm(bids_layout, subject, session, fsl_dir):
    fmap = bids_layout.get(subject=subject, session=session, datatype='fmap', acquisitionuisition='func', dir='both', extension='.nii.gz')
    # use the first functional image as the reference for the nifti header after fslswapdim
<<<<<<< HEAD
    func_ref = bids_layout.get(subject=subject, session=session, datatype='func', extension='nii.gz')[0].path
=======
    func_ref = bids_layout.get(subject=subject, session=session, datatype='func', extension='.nii.gz')[0].filename
>>>>>>> 2ba17d51
    print("functional reference: {}".format(func_ref))

    for FM in [x.path for x in fmap]:
        subject_dir = os.path.dirname(FM)
        print("Splitting up {}".format(FM))
        AP_filename = FM.replace("-both_", "-AP_")
        PA_filename = FM.replace("-both_", "-PA_")
        split = [fsl_dir + "/fslsplit", FM, subject_dir + "/vol" ,"-t"]
        subprocess.run(split, env=os.environ)
        swap_dim = [fsl_dir + "/fslswapdim", subject_dir + "/vol0000.nii.gz" ,"x", "-y", "z", subject_dir + "/vol0000.nii.gz"]
        subprocess.run(swap_dim, env=os.environ)
        os.rename(subject_dir + "/vol0000.nii.gz",AP_filename)
        os.rename(subject_dir + "/vol0001.nii.gz",PA_filename)

        # Change by Greg 2019-06-10: Replaced hardcoded Exacloud path to
        # FSL_identity_transformation_matrix with relative path to that
        # file in the pwd
        AP_flirt = [fsl_dir + "/flirt", "-out", AP_filename, "-in", AP_filename, "-ref", func_ref, "-applyxfm", "-init", os.path.join(ETA_DIR, "FSL_identity_transformation_matrix.mat"), "-interp", "spline"]
        PA_flirt = [fsl_dir + "/flirt", "-out", PA_filename, "-in", PA_filename, "-ref", func_ref, "-applyxfm", "-init", os.path.join(ETA_DIR, "FSL_identity_transformation_matrix.mat"), "-interp", "spline"]

        subprocess.run(AP_flirt, env=os.environ)
        subprocess.run(PA_flirt, env=os.environ)
        
        # create the side car jsons for the new pair
        orig_json = FM.replace(".nii.gz", ".json")
        AP_json = AP_filename.replace(".nii.gz", ".json")
        PA_json = PA_filename.replace(".nii.gz", ".json")
        shutil.copyfile(orig_json, AP_json)
        shutil.copyfile(orig_json, PA_json)
        insert_edit_json(orig_json, 'PhaseEncodingDirection', 'NA')
        insert_edit_json(AP_json, 'PhaseEncodingDirection', 'j-')
        insert_edit_json(PA_json, 'PhaseEncodingDirection', 'j')
        # add required fields to the orig json as well
        insert_edit_json(orig_json, 'IntendedFor', [])
    return

def edit_dwi_jsons(layout, subject, sessions):
    print('Editing DWI sidecar jsons')

    all_json_paths = []
    # Get rel path of all dwi images
    rel_dwi_paths = []
    for dwi in layout.get(subject=subject, session=sessions, datatype='dwi', suffix='dwi', extension='.nii.gz'):
        dwi_fn = dwi.filename
        dwi_dir = dwi.dirname
        dwi_json = dwi_fn.replace('.nii.gz', '.json')
        all_json_paths += [os.path.join(dwi_dir, dwi_json)]
        rel_path = "/".join(dwi_dir.split("/")[-3:] + [dwi_fn])
        rel_dwi_paths += [rel_path]

    # There should currently only be a single dwi fmap TODO: allow for multiple fmaps
    AP = layout.get(subject=subject, session=sessions, datatype='fmap', acquisition='dwi', dir='AP', extension='.nii.gz')
    AP_json = layout.get(subject=subject, session=sessions, datatype='fmap', acquisition='dwi', dir='AP', extension='.json')
    assert(len(AP_json) == 1)
    AP_json_path = "/".join([AP_json[0].dirname, AP_json[0].filename])
    all_json_paths += [AP_json_path]

    insert_edit_json(AP_json_path, 'IntendedFor', rel_dwi_paths)
    insert_edit_json(AP_json_path, 'PhaseEncodingDirection', 'j-')
    
    # We are not using the PA even if one is included
    PA_json = layout.get(subject=subject, session=sessions, datatype='fmap', acquisition='dwi', dir='PA', extension='.json')
    if PA_json:
        PA_json_path = "/".join([PA_json[0].dirname, PA_json[0].filename])
        all_json_paths += [PA_json_path]
        insert_edit_json(PA_json_path, 'IntendedFor',[])
        insert_edit_json(PA_json_path, 'PhaseEncodingDirection', 'j')

    
    for json_path in all_json_paths:
        nii_path = json_path.replace('.json', '.nii.gz')
        dwi_metadata = layout.get_metadata(nii_path)
        if 'GE' in dwi_metadata['Manufacturer']:
            if 'DV26' in dwi_metadata['SoftwareVersions']:
                insert_edit_json(json_path, 'EffectiveEchoSpacing', 0.000768)
                insert_edit_json(json_path, 'TotalReadoutTime', 0.106752)
            if 'DV25' in dwi_metadata['SoftwareVersions']:
                insert_edit_json(json_path, 'EffectiveEchoSpacing', 0.000752)
                insert_edit_json(json_path, 'TotalReadoutTime', 0.104528)
        elif 'Philips' in dwi_metadata['Manufacturer']:
            insert_edit_json(json_path, 'EffectiveEchoSpacing', 0.00062771)
            insert_edit_json(json_path, 'TotalReadoutTime', 0.08976)
        elif 'Siemens' in dwi_metadata['Manufacturer']:
            insert_edit_json(json_path, 'EffectiveEchoSpacing', 0.000689998)
            insert_edit_json(json_path, 'TotalReadoutTime', 0.0959097)
        else:
            print("ERROR: DWI manufacturer not recognized")

    print('Done editing DWI sidecar jsons')

    return
    

def insert_edit_json(json_path, json_field, value):
    with open(json_path, 'r') as f:
        data = json.load(f)
    if json_field in data and data[json_field] != value:
        print('WARNING: Replacing {}: {} with {} in {}'.format(json_field, data[json_field], value, json_path))
    data[json_field] = value
    with open(json_path, 'w') as f:    
        json.dump(data, f, indent=4)

    return
        

def generate_parser(parser=None):
    """
    Generates the command line parser for this program.
    :param parser: optional subparser for wrapping this program as a submodule.
    :return: ArgumentParser for this script/module
    """
    if not parser:
        parser = argparse.ArgumentParser(
            description=prog_descrip
        )
    parser.add_argument(
        'bids_dir',
        help='path to the input bids dataset root directory.  It is recommended to use '
             'the dcan bids gui or Dcm2Bids to convert from participant dicoms.'
    )
    parser.add_argument(
        'fsl_dir',
        help="Required: Path to FSL directory."
    )
    parser.add_argument(
        'mre_dir',
        help="Required: Path to MATLAB Runtime Environment (MRE) directory."
    )
    parser.add_argument(
        '--participant-label', dest='subject_list', metavar='ID', nargs='+',
        help='optional list of participant ids to run. Default is all ids '
             'found under the bids input directory.  A participant label '
             'does not include "sub-"'
    )
    parser.add_argument(
        '-a','--all-sessions', dest='collect', action='store_true',
        help='collapses all sessions into one when running a subject.'
    )
    parser.add_argument(
        '-d', '--debug', dest='debug', action='store_true', default=False,
        help='debug mode, leaves behind the "eta_temp" directory.'
    )
    parser.add_argument(
        '-v', '--version', action='version', version=last_modified,
        help="Return script's last modified date."
    )

    # Added by Greg Conan 2019-11-04
    parser.add_argument(
        '-o', '--output-dir', default='./data/',
        help=('Directory where necessary .json files live, including '
              'dataset_description.json')
    )
    
    return parser


def main(argv=sys.argv):
    parser = generate_parser()
    args = parser.parse_args()

    # Set environment variables for FSL dir based on CLI
    os.environ['FSL_DIR'] = args.fsl_dir
    os.environ['FSLDIR'] = args.fsl_dir
    # for this script's usage of FSL_DIR...
    fsl_dir = args.fsl_dir + '/bin'

    # Load the bids layout
    layout = BIDSLayout(args.bids_dir)
    subsess = read_bids_layout(layout, subject_list=args.subject_list, collect_on_subject=args.collect)

    for subject,sessions in subsess:
 
        # Check if fieldmaps are concatenated
        if layout.get(subject=subject, session=sessions, datatype='fmap', extension='.nii.gz', acquisition='func', dir='both'):
            print("Func fieldmaps are concatenated. Running seperate_concatenate_fm")
            seperate_concatenated_fm(layout, subject, sessions, fsl_dir)
            # recreate layout with the additional SEFMS
            layout = BIDSLayout(args.bids_dir)
        

        fmap = layout.get(subject=subject, session=sessions, datatype='fmap', extension='.nii.gz', acquisition='func')        
        # Check if there are func fieldmaps and return a list of each SEFM pos/neg pair
        if fmap:
            print("Running SEFM select")
            base_temp_dir = fmap[0].dirname
            bes_pos, best_neg = sefm_select(layout, subject, sessions,
                                            base_temp_dir, fsl_dir, args.mre_dir,
                                            args.debug)
            for sefm in [x.filename for x in fmap]:
                sefm_json = sefm.replace('.nii.gz', '.json')
                sefm_metadata = layout.get_metadata(sefm)

                if 'Philips' in sefm_metadata['Manufacturer']:
                    insert_edit_json(sefm_json, 'EffectiveEchoSpacing', 0.00062771)
                if 'GE' in sefm_metadata['Manufacturer']:
                    insert_edit_json(sefm_json, 'EffectiveEchoSpacing', 0.000536)
                if 'Siemens' in sefm_metadata['Manufacturer']:
                    insert_edit_json(sefm_json, 'EffectiveEchoSpacing', 0.000510012)

        # Check if there are dwi fieldmaps and insert IntendedFor field accordingly
        print(layout.get(subject=subject, session=sessions, datatype='fmap', extension='.nii.gz', acquisition='dwi'))
        if layout.get(subject=subject, session=sessions, datatype='fmap', extension='.nii.gz', acquisition='dwi'):
            print("Editing DWI jsons")
            edit_dwi_jsons(layout, subject, sessions)
                    


        # Additional edits to the anat json sidecar
        anat = layout.get(subject=subject, session=sessions, datatype='anat', extension='.nii.gz')
        if anat:
            for TX in [x.filename for x in anat]:
                TX_json = TX.replace('.nii.gz', '.json') 
                TX_metadata = layout.get_metadata(TX)
                    #if 'T1' in TX_metadata['SeriesDescription']:

                if 'Philips' in TX_metadata['Manufacturer']:
                    insert_edit_json(TX_json, 'DwellTime', 0.00062771)
                if 'GE' in TX_metadata['Manufacturer']:
                    insert_edit_json(TX_json, 'DwellTime', 0.000536)
                if 'Siemens' in TX_metadata['Manufacturer']:
                    insert_edit_json(TX_json, 'DwellTime', 0.000510012)
        
        # add EffectiveEchoSpacing if it doesn't already exist

        # PE direction vs axis
        func = layout.get(subject=subject, session=sessions, datatype='func', extension='.nii.gz')
        if func:
            for task in [x.filename for x in func]:
                task_json = task.replace('.nii.gz', '.json')
                task_metadata = layout.get_metadata(task)
                if 'Philips' in task_metadata['Manufacturer']:
                    insert_edit_json(task_json, 'EffectiveEchoSpacing', 0.00062771)
                if 'GE' in task_metadata['Manufacturer']:
                    if 'DV25' in task_metadata['SoftwareVersions']:
                        insert_edit_json(task_json, 'EffectiveEchoSpacing', 0.000536)
                    if 'DV26' in task_metadata['SoftwareVersions']:
                        insert_edit_json(task_json, 'EffectiveEchoSpacing', 0.000556)
                if 'Siemens' in task_metadata['Manufacturer']:
                    insert_edit_json(task_json, 'EffectiveEchoSpacing', 0.000510012)                
                if "PhaseEncodingAxis" in task_metadata:
                    insert_edit_json(task_json, 'PhaseEncodingDirection', task_metadata['PhaseEncodingAxis'])
                elif "PhaseEncodingDirection" in task_metadata:
                    insert_edit_json(task_json, 'PhaseEncodingAxis', task_metadata['PhaseEncodingDirection'].strip('-'))
     

if __name__ == "__main__":
    sys.exit(main())<|MERGE_RESOLUTION|>--- conflicted
+++ resolved
@@ -1,11 +1,7 @@
 #! /usr/bin/env python3
 
 import os, sys, glob, argparse, subprocess, socket, operator, shutil, json
-<<<<<<< HEAD
-from bids.layout import BIDSLayout
-=======
 from bids import BIDSLayout
->>>>>>> 2ba17d51
 from itertools import product
 import nibabel as nib
 import numpy as np
@@ -164,13 +160,8 @@
     print(best_neg)
 
     # Add metadata
-<<<<<<< HEAD
-    func_list = [x.path for x in layout.get(subject=subject, session=sessions, datatype='func', extension='nii.gz')]
-    anat_list = [x.path for x in layout.get(subject=subject, session=sessions, datatype='anat', extension='nii.gz')]
-=======
     func_list = [x.filename for x in layout.get(subject=subject, session=sessions, datatype='func', extension='.nii.gz')]
     anat_list = [x.filename for x in layout.get(subject=subject, session=sessions, datatype='anat', extension='.nii.gz')]
->>>>>>> 2ba17d51
     for pair in pairs:
         pos_nifti = pair[0]
         neg_nifti = pair[1]
@@ -199,11 +190,7 @@
 def seperate_concatenated_fm(bids_layout, subject, session, fsl_dir):
     fmap = bids_layout.get(subject=subject, session=session, datatype='fmap', acquisitionuisition='func', dir='both', extension='.nii.gz')
     # use the first functional image as the reference for the nifti header after fslswapdim
-<<<<<<< HEAD
-    func_ref = bids_layout.get(subject=subject, session=session, datatype='func', extension='nii.gz')[0].path
-=======
     func_ref = bids_layout.get(subject=subject, session=session, datatype='func', extension='.nii.gz')[0].filename
->>>>>>> 2ba17d51
     print("functional reference: {}".format(func_ref))
 
     for FM in [x.path for x in fmap]:
