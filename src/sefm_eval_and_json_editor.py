--- conflicted
+++ resolved
@@ -9,11 +9,7 @@
 os.environ['FSLOUTPUTTYPE'] = 'NIFTI_GZ'
 
 # Last modified
-<<<<<<< HEAD
 last_modified = "Created by Anders Perrone 3/21/2017. Last modified by Greg Conan 2/24/2020"
-=======
-last_modified = "Created by Anders Perrone 3/21/2017. Last modified 13/01/2019"
->>>>>>> 112b0730
 
 # Program description
 prog_descrip =  """%(prog)s: sefm_eval pairs each of the pos/neg sefm and returns the pair that is most representative
@@ -98,22 +94,10 @@
         pass
 
     print("Pairing for subject " + subject + ": " + subject + ", " + sessions)
-<<<<<<< HEAD
     fmap = layout.get(subject=subject, session=sessions, datatype='fmap', extension='nii.gz')
     if len(fmap):
         list_pos = [x.path for i, x in enumerate(fmap) if 'dir-PA' in x.filename]
         list_neg = [x.path for i, x in enumerate(fmap) if 'dir-AP' in x.filename]
-=======
-    pos_func_fmaps = layout.get(subject=subject, session=sessions, modality='fmap', acquisition='func', dir=pos, extensions='.nii.gz')
-    neg_func_fmaps = layout.get(subject=subject, session=sessions, modality='fmap', acquisition='func', dir=neg, extensions='.nii.gz')
-    list_pos = [x.filename for x in pos_func_fmaps]
-    list_neg = [y.filename for y in neg_func_fmaps]
-
-#    fmap = layout.get(subject=subject, session=sessions, modality='fmap', acquisition='func', extensions='.nii.gz')
-#    if len(fmap):
-#        list_pos = [x.filename for i, x in enumerate(fmap) if 'dir-PA' in x.filename]
-#        list_neg = [x.filename for i, x in enumerate(fmap) if 'dir-AP' in x.filename]
->>>>>>> 112b0730
     
     try:
         len(list_pos) == len(list_neg)
@@ -199,19 +183,14 @@
 
 
 def seperate_concatenated_fm(bids_layout, subject, session, fsl_dir):
-<<<<<<< HEAD
     print("actually running")
     fmap = bids_layout.get(subject=subject, session=session, datatype='fmap', extension='nii.gz')
-=======
-    fmap = bids_layout.get(subject=subject, session=session, modality='fmap', acquisition='func', dir='both', extensions='.nii.gz')
->>>>>>> 112b0730
     # use the first functional image as the reference for the nifti header after fslswapdim
     func_ref = bids_layout.get(subject=subject, session=session, datatype='func', extension='nii.gz')[0].path
     print("functional reference: {}".format(func_ref))
 
     for FM in [x.path for x in fmap]:
         subject_dir = os.path.dirname(FM)
-<<<<<<< HEAD
         if "-both_" in FM:
             print("Splitting up {}".format(FM))
             AP_filename = FM.replace("-both_", "-AP_")
@@ -244,83 +223,6 @@
             insert_edit_json(PA_json, 'PhaseEncodingDirection', 'j')
             # add required fields to the orig json as well
             insert_edit_json(orig_json, 'IntendedFor', [])
-=======
-        print("Splitting up {}".format(FM))
-        AP_filename = FM.replace("-both_", "-AP_")
-        PA_filename = FM.replace("-both_", "-PA_")
-        split = [fsl_dir + "/fslsplit", FM, subject_dir + "/vol" ,"-t"]
-        subprocess.run(split, env=os.environ)
-        swap_dim = [fsl_dir + "/fslswapdim", subject_dir + "/vol0000.nii.gz" ,"x", "-y", "z", subject_dir + "/vol0000.nii.gz"]
-        subprocess.run(swap_dim, env=os.environ)
-        os.rename(subject_dir + "/vol0000.nii.gz",AP_filename)
-        os.rename(subject_dir + "/vol0001.nii.gz",PA_filename)
-
-        # Change by Greg 2019-06-10: Replaced hardcoded Exacloud path to
-        # FSL_identity_transformation_matrix with relative path to that
-        # file in the pwd
-        AP_flirt = [fsl_dir + "/flirt", "-out", AP_filename, "-in", AP_filename, "-ref", func_ref, "-applyxfm", "-init", os.path.join(ETA_DIR, "FSL_identity_transformation_matrix.mat"), "-interp", "spline"]
-        PA_flirt = [fsl_dir + "/flirt", "-out", PA_filename, "-in", PA_filename, "-ref", func_ref, "-applyxfm", "-init", os.path.join(ETA_DIR, "FSL_identity_transformation_matrix.mat"), "-interp", "spline"]
-
-        subprocess.run(AP_flirt, env=os.environ)
-        subprocess.run(PA_flirt, env=os.environ)
-        
-        # create the side car jsons for the new pair
-        orig_json = FM.replace(".nii.gz", ".json")
-        AP_json = AP_filename.replace(".nii.gz", ".json")
-        PA_json = PA_filename.replace(".nii.gz", ".json")
-        shutil.copyfile(orig_json, AP_json)
-        shutil.copyfile(orig_json, PA_json)
-        insert_edit_json(orig_json, 'PhaseEncodingDirection', 'NA')
-        insert_edit_json(AP_json, 'PhaseEncodingDirection', 'j-')
-        insert_edit_json(PA_json, 'PhaseEncodingDirection', 'j')
-        # add required fields to the orig json as well
-        insert_edit_json(orig_json, 'IntendedFor', [])
-    return
-
-def edit_dwi_jsons(layout, subject, sessions):
-    dwi_nii = layout.get(subject=subject, session=sessions, modality='dwi', extensions='.nii.gz')
-    dwi_nii_path = dwi_nii[0].filename
-    dwi_rel_nii_path = "/".join(dwi_nii_path.split("/")[-4:])
-    dwi_json = layout.get(subject=subject, session=sessions, modality='dwi', extensions='.json')
-    dwi_json_path = dwi_json[0].filename
-
-    dwi_fmap_AP_json = layout.get(subject=subject, session=sessions, modality='fmap', extensions='.json', dir='AP', acq='dwi')
-    dwi_fmap_AP_json_path = dwi_fmap_AP_json[0].filename
-    jsons_to_edit = [dwi_json_path, dwi_fmap_AP_json_path]
-
-    dwi_fmap_PA_json = layout.get(subject=subject, session=sessions, modality='fmap', extensions='.json', dir='PA', acq='dwi')
-    if dwi_fmap_PA_json:
-        dwi_fmap_PA_json_path = dwi_fmap_PA_json[0].filename
-        jsons_to_edit.append(dwi_fmap_PA_json_path)
-        insert_edit_json(dwi_fmap_PA_json_path, 'IntendedFor',[])
-        insert_edit_json(dwi_fmap_PA_json_path, 'PhaseEncodingDirection', 'j')
-
-    insert_edit_json(dwi_fmap_AP_json_path, 'IntendedFor',[dwi_rel_nii_path])
-    insert_edit_json(dwi_fmap_AP_json_path, 'PhaseEncodingDirection', 'j-')
-
-    dwi_metadata = layout.get_metadata(dwi_nii_path)
-    for json_path in jsons_to_edit:
-        if 'GE' in dwi_metadata['Manufacturer']:
-            if 'DV26' in dwi_metadata['SoftwareVersions']:
-                insert_edit_json(json_path, 'EffectiveEchoSpacing', 0.000768)
-                insert_edit_json(json_path, 'TotalReadoutTime', 0.106752)
-            if 'DV25' in dwi_metadata['SoftwareVersions']:
-                insert_edit_json(json_path, 'EffectiveEchoSpacing', 0.000752)
-                insert_edit_json(json_path, 'TotalReadoutTime', 0.104528)
-        elif 'Philips' in dwi_metadata['Manufacturer']:
-            insert_edit_json(json_path, 'EffectiveEchoSpacing', 0.00062771)
-            insert_edit_json(json_path, 'TotalReadoutTime', 0.08976)
-        elif 'Siemens' in dwi_metadata['Manufacturer']:
-            insert_edit_json(json_path, 'EffectiveEchoSpacing', 0.000689998)
-            insert_edit_json(json_path, 'TotalReadoutTime', 0.0959097)
-        else:
-            print("ERROR: DWI manufacturer not recognized")
-    if "PhaseEncodingAxis" in dwi_metadata:
-        insert_edit_json(dwi_json_path, 'PhaseEncodingDirection', dwi_metadata['PhaseEncodingAxis'])
-    elif "PhaseEncodingDirection" in dwi_metadata:
-        insert_edit_json(dwi_json_path, 'PhaseEncodingAxis', dwi_metadata['PhaseEncodingDirection'].strip('-'))
-    
->>>>>>> 112b0730
     return
     
 
@@ -404,7 +306,6 @@
 
     for subject,sessions in subsess:
         # fmap directory = base dir
-<<<<<<< HEAD
         fmap = layout.get(subject=subject, session=sessions, datatype='fmap', extension='nii.gz')
         if fmap:  # "if" added by Greg 2020-02-24 to prevent crashing if fmap is empty list
 
@@ -465,81 +366,6 @@
             elif "PhaseEncodingDirection" in task_metadata:
                 insert_edit_json(task_json, 'PhaseEncodingAxis', task_metadata['PhaseEncodingDirection'])
  
-=======
-        fmap = layout.get(subject=subject, session=sessions, modality='fmap', extensions='.nii.gz')
-        base_temp_dir = os.path.dirname(fmap[0].filename)
- 
-        # Check if fieldmaps are concatenated
-        if layout.get(subject=subject, session=sessions, modality='fmap', extensions='.nii.gz', acq='func', dir='both'):
-            print("Func fieldmaps are concatenated. Running seperate_concatenate_fm")
-            seperate_concatenated_fm(layout, subject, sessions, fsl_dir)
-            # recreate layout with the additional SEFMS
-            layout = BIDSLayout(args.bids_dir)
-        
-
-        fmap = layout.get(subject=subject, session=sessions, modality='fmap', extensions='.nii.gz', acq='func')        
-        # Check if there are func fieldmaps and return a list of each SEFM pos/neg pair
-        if fmap:
-            print("Running SEFM select")
-            bes_pos, best_neg = sefm_select(layout, subject, sessions,
-                                            base_temp_dir, fsl_dir, args.mre_dir,
-                                            args.debug)
-            for sefm in [x.filename for x in fmap]:
-                sefm_json = sefm.replace('.nii.gz', '.json')
-                sefm_metadata = layout.get_metadata(sefm)
-
-                if 'Philips' in sefm_metadata['Manufacturer']:
-                    insert_edit_json(sefm_json, 'EffectiveEchoSpacing', 0.00062771)
-                if 'GE' in sefm_metadata['Manufacturer']:
-                    insert_edit_json(sefm_json, 'EffectiveEchoSpacing', 0.000536)
-                if 'Siemens' in sefm_metadata['Manufacturer']:
-                    insert_edit_json(sefm_json, 'EffectiveEchoSpacing', 0.000510012)
-
-        # Check if there are dwi fieldmaps and insert IntendedFor field accordingly
-        if layout.get(subject=subject, session=sessions, modality='fmap', extensions='.nii.gz', acq='dwi'):
-            print("Editing DWI jsons")
-            edit_dwi_jsons(layout, subject, sessions)
-                    
-
-
-        # Additional edits to the anat json sidecar
-        anat = layout.get(subject=subject, session=sessions, modality='anat', extensions='.nii.gz')
-        if anat:
-            for TX in [x.filename for x in anat]:
-                TX_json = TX.replace('.nii.gz', '.json') 
-                TX_metadata = layout.get_metadata(TX)
-                    #if 'T1' in TX_metadata['SeriesDescription']:
-
-                if 'Philips' in TX_metadata['Manufacturer']:
-                    insert_edit_json(TX_json, 'DwellTime', 0.00062771)
-                if 'GE' in TX_metadata['Manufacturer']:
-                    insert_edit_json(TX_json, 'DwellTime', 0.000536)
-                if 'Siemens' in TX_metadata['Manufacturer']:
-                    insert_edit_json(TX_json, 'DwellTime', 0.000510012)
-        
-        # add EffectiveEchoSpacing if it doesn't already exist
-
-        # PE direction vs axis
-        func = layout.get(subject=subject, session=sessions, modality='func', extensions='.nii.gz')
-        if func:
-            for task in [x.filename for x in func]:
-                task_json = task.replace('.nii.gz', '.json')
-                task_metadata = layout.get_metadata(task)
-                if 'Philips' in task_metadata['Manufacturer']:
-                    insert_edit_json(task_json, 'EffectiveEchoSpacing', 0.00062771)
-                if 'GE' in task_metadata['Manufacturer']:
-                    if 'DV25' in task_metadata['SoftwareVersions']:
-                        insert_edit_json(task_json, 'EffectiveEchoSpacing', 0.000536)
-                    if 'DV26' in task_metadata['SoftwareVersions']:
-                        insert_edit_json(task_json, 'EffectiveEchoSpacing', 0.000556)
-                if 'Siemens' in task_metadata['Manufacturer']:
-                    insert_edit_json(task_json, 'EffectiveEchoSpacing', 0.000510012)                
-                if "PhaseEncodingAxis" in task_metadata:
-                    insert_edit_json(task_json, 'PhaseEncodingDirection', task_metadata['PhaseEncodingAxis'])
-                elif "PhaseEncodingDirection" in task_metadata:
-                    insert_edit_json(task_json, 'PhaseEncodingAxis', task_metadata['PhaseEncodingDirection'].strip('-'))
-     
->>>>>>> 112b0730
 
 if __name__ == "__main__":
     sys.exit(main())