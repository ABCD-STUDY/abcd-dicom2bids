#! /bin/bash

# Given a subject ID, session, and tgz directory:
#   1) Copy all tgzs to compute node's disk
#   2) Unpack tgzs
#   3) Convert dcms to niftis in BIDS
#   4) Select the best SEFM
#   5) Rename and move Eprime files
#   6) Copy back to Lustre

## Necessary dependencies
# dcm2bids (https://github.com/DCAN-Labs/Dcm2Bids)
# microgl_lx (https://github.com/rordenlab/dcm2niix)
# pigz-2.4 (https://zlib.net/pigz)
# run_order_fix.py (in this repo)
# sefm_eval_and_json_editor.py (in this repo)

# modified by Greg 2020-02-21
SRC_DIR="$(dirname ${0})"
if [ "$(basename ${SRC_DIR})" = "src" ]; then
    ABCD2BIDS_DIR="$(dirname $SRC_DIR)"
else
    echo "Error: $(basename ${0}) must be kept in the 'src' directory."
    exit
fi
 
# If output folder is given as a command line arg, get it; otherwise use
# ./data as the default. Added by Greg 2019-06-06
if [ "x$4" = "x" ]; then
    ROOT_BIDSINPUT=${ABCD2BIDS_DIR}/data
else
    ROOT_BIDSINPUT=$4
fi

# If temp files folder is given as a command line arg, get it; otherwise use
# ./temp as the default. Added by Greg 2019-06-07
if [ "x$5" = "x" ]; then
    ScratchSpaceDir=${ABCD2BIDS_DIR}/temp
else
    ScratchSpaceDir=$5
fi

# Get FSL and MRE directory paths from command line; added by Greg Conan on
# 2019-06-10
if [[ ! "x$6" = "x" && ! "x$7" = "x" ]]; then
    FSL_DIR=$6
    MRE_DIR=$7
fi

SUB=$1 # Full BIDS formatted subject ID (sub-SUBJECTID)
VISIT=$2 # Full BIDS formatted session ID (ses-SESSIONID)
TGZDIR=$3 # Path to directory containing all .tgz for this subject's session

participant=`echo ${SUB} | sed 's|sub-||'`
session=`echo ${VISIT} | sed 's|ses-||'`

date
hostname
echo ${SLURM_JOB_ID}

# Setup scratch space directory
if [ ! -d ${ScratchSpaceDir} ]; then
    mkdir -p ${ScratchSpaceDir}
    # chown :fnl_lab ${ScratchSpaceDir} || true 
    chmod 770 ${ScratchSpaceDir} || true
fi
RandomHash=`cat /dev/urandom | tr -cd 'a-f0-9' | head -c 16`
TempSubjectDir=${ScratchSpaceDir}/${RandomHash}
mkdir -p ${TempSubjectDir}
# chown :fnl_lab ${TempSubjectDir} || true

# copy all tgz to the scratch space dir
echo `date`" :COPYING TGZs TO SCRATCH: ${TempSubjectDir}"
cp ${TGZDIR}/* ${TempSubjectDir}

# unpack tgz to ABCD_DCMs directory
mkdir ${TempSubjectDir}/DCMs
echo `date`" :UNPACKING DCMs: ${TempSubjectDir}/DCMs"
for tgz in ${TempSubjectDir}/*.tgz; do
    echo $tgz
    tar -xzf ${tgz} -C ${TempSubjectDir}/DCMs
done




# # IMPORTANT PATH DEPENDENCY VARIABLES AT OHSU IN SLURM CLUSTER
# export PATH=.../anaconda2/bin:${PATH} # relevant Python path with dcm2bids
# export PATH=.../mricrogl_lx/:${PATH} # relevant dcm2niix path
# export PATH=.../pigz-2.4/:${PATH} # relevant pigz path for improved (de)compression


# convert DCM to BIDS and move to ABCD directory
mkdir ${TempSubjectDir}/BIDS_unprocessed
echo ${participant}
echo `date`" :RUNNING dcm2bids"
dcm2bids -d ${TempSubjectDir}/DCMs/${SUB} -p ${participant} -s ${session} -c ${ABCD2BIDS_DIR}/abcd_dcm2bids.conf -o ${TempSubjectDir}/BIDS_unprocessed --forceDcm2niix --clobber

<<<<<<< HEAD
echo `date`" :CHECKING BIDS ORDERING OF EPIs"
if [[ -e ${TempSubjectDir}/BIDS_unprocessed/${SUB}/${VISIT}/func ]]; then

    # Keep looping until correctly ordered (added by Greg Conan 2020-04-09)
    while 
        sub_checked=`${ABCD2BIDS_DIR}/src/run_order_fix.py ${TempSubjectDir}/BIDS_unprocessed ${TempSubjectDir}/bids_order_error.json ${TempSubjectDir}/bids_order_map.json --all --subject ${SUB}`;
        echo "Looping again unless $sub_checked == ${SUB}"
        ((1 == $([[ $sub_checked == ${SUB} ]]; echo $?)))
    do
        continue
    done
    echo "BIDS correctly ordered";
else
    echo "No functional images found for subject ${SUB}. Skipping sefm_eval_and_json_editor to copy and rename source data."
    exit
=======

# replace bvals and bvecs with files supplied by the NDA
if [ -e ${TempSubjectDir}/DCMs/${SUB}/${VISIT}/dwi ]; then
    echo "Replacing bvals and bvecs with files supplied by the NDA"
    orig_bval=${TempSubjectDir}/BIDS_unprocessed/${SUB}/${VISIT}/dwi/${SUB}_${VISIT}_dwi.bval
    orig_bvec=${TempSubjectDir}/BIDS_unprocessed/${SUB}/${VISIT}/dwi/${SUB}_${VISIT}_dwi.bvec
    first_dcm=`ls ${TempSubjectDir}/DCMs/${SUB}/${VISIT}/dwi/*/*.dcm | head -n1`
    if [[ `dcmdump --search 0008,0070 ${first_dcm} 2>/dev/null` == *GE* ]]; then 
        if dcmdump --search 0018,1020 ${first_dcm} 2>/dev/null | grep -q DV25; then
            echo "Replacing GE DV25 bvals and bvecs"
            echo cp `dirname $0`/ABCD_Release_2.0_Diffusion_Tables/GE_bvals_DV25.txt ${orig_bval}
            cp `dirname $0`/ABCD_Release_2.0_Diffusion_Tables/GE_bvals_DV25.txt ${orig_bval}
            echo cp `dirname $0`/ABCD_Release_2.0_Diffusion_Tables/GE_bvecs_DV25.txt ${orig_bvec}
            cp `dirname $0`/ABCD_Release_2.0_Diffusion_Tables/GE_bvecs_DV25.txt ${orig_bvec}
        elif dcmdump --search 0018,1020 ${first_dcm} 2>/dev/null | grep -q DV26; then
            echo "Replacing GE DV26 bvals and bvecs"
            cp `dirname $0`/ABCD_Release_2.0_Diffusion_Tables/GE_bvals_DV26.txt ${orig_bval}
            cp `dirname $0`/ABCD_Release_2.0_Diffusion_Tables/GE_bvecs_DV26.txt ${orig_bvec}
        else
            echo "ERROR setting up DWI: GE software version not recognized"
            exit
        fi
    elif [[ `dcmdump --search 0008,0070 ${first_dcm} 2>/dev/null` == *Philips* ]]; then
        software_version=`dcmdump --search 0018,1020 ${first_dcm} 2>/dev/null | awk '{print $3}'`
        if [[ ${software_version} == *5.3* ]]; then
            echo "Replacing Philips s1 bvals and bvecs"
            cp `dirname $0`/ABCD_Release_2.0_Diffusion_Tables/Philips_bvals_s1.txt ${orig_bval}
            cp `dirname $0`/ABCD_Release_2.0_Diffusion_Tables/Philips_bvecs_s1.txt ${orig_bvec}
        elif [[ ${software_version} == *5.4* ]]; then
            echo "Replacing Philips s2 bvals and bvecs"
            cp `dirname $0`/ABCD_Release_2.0_Diffusion_Tables/Philips_bvals_s2.txt ${orig_bval}
            cp `dirname $0`/ABCD_Release_2.0_Diffusion_Tables/Philips_bvecs_s2.txt ${orig_bvec}
        else
            echo "ERROR setting up DWI: Philips software version " ${software_version} " not recognized"
            exit
        fi
    elif [[ `dcmdump --search 0008,0070 ${first_dcm} 2>/dev/null` == *SIEMENS* ]]; then
        echo "Replacing Siemens bvals and bvecs"
        cp `dirname $0`/ABCD_Release_2.0_Diffusion_Tables/Siemens_bvals.txt ${orig_bval}
        cp `dirname $0`/ABCD_Release_2.0_Diffusion_Tables/Siemens_bvecs.txt ${orig_bvec}
    else
        echo "ERROR setting up DWI: Manufacturer not recognized"
        exit
    fi
>>>>>>> 112b0730
fi


if [[ -e ${TempSubjectDir}/BIDS_unprocessed/${SUB}/${VISIT}/func ]]; then
    echo `date`" :CHECKING BIDS ORDERING OF EPIs"
    i=0
    while [ "`${ABCD2BIDS_DIR}/src/run_order_fix.py ${TempSubjectDir}/BIDS_unprocessed ${TempSubjectDir}/bids_order_error.json ${TempSubjectDir}/bids_order_map.json --all --subject ${SUB}`" != ${SUB} ] && [ $i -ne 3 ]; do
        ((i++))
        echo `date`" :  WARNING: BIDS functional scans incorrectly ordered. Attempting to reorder. Attempt #$i"
    done        
    if [ "`${ABCD2BIDS_DIR}/src/run_order_fix.py ${TempSubjectDir}/BIDS_unprocessed ${TempSubjectDir}/bids_order_error.json ${TempSubjectDir}/bids_order_map.json --all --subject ${SUB}`" == ${SUB} ]; then
        echo `date`" : BIDS functional scans correctly ordered"
    else
        echo `date`" :  ERROR: BIDS incorrectly ordered even after running run_order_fix.py"
        exit
    fi
fi
# select best fieldmap and update sidecar jsons
echo `date`" :RUNNING SEFM SELECTION AND EDITING SIDECAR JSONS"
if [ -d ${TempSubjectDir}/BIDS_unprocessed/${SUB}/${VISIT}/fmap ]; then
    cp ${ROOT_BIDSINPUT}/dataset_description.json ${TempSubjectDir}/BIDS_unprocessed
    ${ABCD2BIDS_DIR}/src/sefm_eval_and_json_editor.py ${TempSubjectDir}/BIDS_unprocessed/ ${FSL_DIR} ${MRE_DIR} --participant-label=${participant} --output-dir $ROOT_BIDSINPUT
fi

# Fix all json extra data errors
for j in ${TempSubjectDir}/BIDS_unprocessed/${SUB}/${VISIT}/*/*.json; do
    mv ${j} ${j}.temp
    # print only the valid part of the json back into the original json
    jq '.' ${j}.temp > ${j}
    rm ${j}.temp
done


rm ${TempSubjectDir}/BIDS_unprocessed/${SUB}/ses-baselineYear1Arm1/fmap/*dir-both* 2> /dev/null || true

# rename EventRelatedInformation
srcdata_dir=${TempSubjectDir}/BIDS_unprocessed/sourcedata/${SUB}/ses-baselineYear1Arm1/func
if ls ${TempSubjectDir}/DCMs/${SUB}/ses-baselineYear1Arm1/func/*EventRelatedInformation.txt > /dev/null 2>&1; then
    echo `date`" :COPY AND RENAME SOURCE DATA"
    mkdir -p ${srcdata_dir}
    MID_evs=`ls ${TempSubjectDir}/DCMs/${SUB}/ses-baselineYear1Arm1/func/*MID*EventRelatedInformation.txt 2>/dev/null`
    SST_evs=`ls ${TempSubjectDir}/DCMs/${SUB}/ses-baselineYear1Arm1/func/*SST*EventRelatedInformation.txt 2>/dev/null`
    nBack_evs=`ls ${TempSubjectDir}/DCMs/${SUB}/ses-baselineYear1Arm1/func/*nBack*EventRelatedInformation.txt 2>/dev/null`
    echo ${MID_evs}
    echo ${SST_evs}
    echo ${nBack_evs}
    if [ `echo ${MID_evs} | wc -w` -eq 2 ]; then
        i=1
        for ev in ${MID_evs}; do
            cp ${ev} ${srcdata_dir}/${SUB}_ses-baselineYear1Arm1_task-MID_run-0${i}_bold_EventRelatedInformation.txt
            ((i++))
        done
    fi
    if [ `echo ${SST_evs} | wc -w` -eq 2 ]; then
        i=1
        for ev in ${SST_evs}; do
            cp ${ev} ${srcdata_dir}/${SUB}_ses-baselineYear1Arm1_task-SST_run-0${i}_bold_EventRelatedInformation.txt
            ((i++))
        done
    fi
    if [ `echo ${nBack_evs} | wc -w` -eq 2 ]; then
        i=1
        for ev in ${nBack_evs}; do
            cp ${ev} ${srcdata_dir}/${SUB}_ses-baselineYear1Arm1_task-nback_run-0${i}_bold_EventRelatedInformation.txt
            ((i++))
        done
    fi
fi

echo `date`" :COPYING BIDS DATA BACK: ${ROOT_BIDSINPUT}"

TEMPBIDSINPUT=${TempSubjectDir}/BIDS_unprocessed/${SUB}
if [ -d ${TEMPBIDSINPUT} ] ; then
    echo `date`" :CHMOD BIDS INPUT"
    chmod g+rw -R ${TEMPBIDSINPUT} || true
    echo `date`" :COPY BIDS INPUT"
    mkdir -p ${ROOT_BIDSINPUT}
    cp -r ${TEMPBIDSINPUT} ${ROOT_BIDSINPUT}/
fi

ROOT_SRCDATA=${ROOT_BIDSINPUT}/sourcedata
TEMPSRCDATA=${TempSubjectDir}/BIDS_unprocessed/sourcedata/${SUB}
if [ -d ${TEMPSRCDATA} ] ; then
    echo `date`" :CHMOD SOURCEDATA"
    chmod g+rw -R ${TEMPSRCDATA} || true
    echo `date`" :COPY SOURCEDATA"
    mkdir -p ${ROOT_SRCDATA}
    cp -r ${TEMPSRCDATA} ${ROOT_SRCDATA}/
fi

echo `date`" :UNPACKING AND SETUP COMPLETE: ${SUB}/${VISIT}"<|MERGE_RESOLUTION|>--- conflicted
+++ resolved
@@ -95,24 +95,6 @@
 echo ${participant}
 echo `date`" :RUNNING dcm2bids"
 dcm2bids -d ${TempSubjectDir}/DCMs/${SUB} -p ${participant} -s ${session} -c ${ABCD2BIDS_DIR}/abcd_dcm2bids.conf -o ${TempSubjectDir}/BIDS_unprocessed --forceDcm2niix --clobber
-
-<<<<<<< HEAD
-echo `date`" :CHECKING BIDS ORDERING OF EPIs"
-if [[ -e ${TempSubjectDir}/BIDS_unprocessed/${SUB}/${VISIT}/func ]]; then
-
-    # Keep looping until correctly ordered (added by Greg Conan 2020-04-09)
-    while 
-        sub_checked=`${ABCD2BIDS_DIR}/src/run_order_fix.py ${TempSubjectDir}/BIDS_unprocessed ${TempSubjectDir}/bids_order_error.json ${TempSubjectDir}/bids_order_map.json --all --subject ${SUB}`;
-        echo "Looping again unless $sub_checked == ${SUB}"
-        ((1 == $([[ $sub_checked == ${SUB} ]]; echo $?)))
-    do
-        continue
-    done
-    echo "BIDS correctly ordered";
-else
-    echo "No functional images found for subject ${SUB}. Skipping sefm_eval_and_json_editor to copy and rename source data."
-    exit
-=======
 
 # replace bvals and bvecs with files supplied by the NDA
 if [ -e ${TempSubjectDir}/DCMs/${SUB}/${VISIT}/dwi ]; then
@@ -157,9 +139,7 @@
         echo "ERROR setting up DWI: Manufacturer not recognized"
         exit
     fi
->>>>>>> 112b0730
-fi
-
+fi
 
 if [[ -e ${TempSubjectDir}/BIDS_unprocessed/${SUB}/${VISIT}/func ]]; then
     echo `date`" :CHECKING BIDS ORDERING OF EPIs"
@@ -175,6 +155,7 @@
         exit
     fi
 fi
+
 # select best fieldmap and update sidecar jsons
 echo `date`" :RUNNING SEFM SELECTION AND EDITING SIDECAR JSONS"
 if [ -d ${TempSubjectDir}/BIDS_unprocessed/${SUB}/${VISIT}/fmap ]; then
