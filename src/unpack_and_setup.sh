--- conflicted
+++ resolved
@@ -15,10 +15,6 @@
 # run_order_fix.py (in this repo)
 # sefm_eval_and_json_editor.py (in this repo)
 
-<<<<<<< HEAD
-# modified by Greg 2020-02-05 to run this script from any location
-ABCD2BIDS_DIR="$(readlink -f ${0}/../..)"
-=======
 # modified by Greg 2020-02-21
 SRC_DIR="$(dirname ${0})"
 if [ "$(basename ${SRC_DIR})" = "src" ]; then
@@ -27,8 +23,6 @@
     echo "Error: $(basename ${0}) must be kept in the 'src' directory."
     exit
 fi
-
->>>>>>> e1d69db5
  
 # If output folder is given as a command line arg, get it; otherwise use
 # ./data as the default. Added by Greg 2019-06-06
@@ -98,10 +92,6 @@
 mkdir ${TempSubjectDir}/BIDS_unprocessed
 echo ${participant}
 echo `date`" :RUNNING dcm2bids"
-<<<<<<< HEAD
-=======
-echo "ABCD2BIDS_DIR is ${ABCD2BIDS_DIR}"
->>>>>>> e1d69db5
 dcm2bids -d ${TempSubjectDir}/DCMs/${SUB} -p ${participant} -s ${session} -c ${ABCD2BIDS_DIR}/abcd_dcm2bids.conf -o ${TempSubjectDir}/BIDS_unprocessed --forceDcm2niix --clobber
 
 echo `date`" :CHECKING BIDS ORDERING OF EPIs"
